[package]
authors = ["Andrew Korzhuev <korzhuev@andrusha.me>"]
categories = ["api-bindings", "database"]
description = "Snowflake API bindings"
documentation = "http://docs.rs/sqlite-api/"
edition = "2021"
keywords = ["api", "database", "snowflake"]
license = "Apache-2.0"
name = "snowflake-api"
readme = "README.md"
repository = "https://github.com/mycelial/snowflake-rs"
version = "0.7.0"

[features]
<<<<<<< HEAD
default = ["cert-auth", "file"]
=======
default = ["cert-auth"]
>>>>>>> 31d758cb
cert-auth = ["dep:snowflake-jwt"]
file = ["dep:glob", "dep:object_store"]


[dependencies]
arrow = "50"
async-trait = "0.1"
base64 = "0.21"
bytes = "1"
futures = "0.3"
log = "0.4"
object_store = { version = "0.9", optional = true, features = ["aws"] }
regex = "1"
reqwest = { version = "0.11", default-features = false, features = [
    "gzip",
    "json",
    "rustls-tls",
] }
reqwest-middleware = "0.2"
reqwest-retry = "0.3"
serde = { version = "1", features = ["derive"] }
serde_json = "1"
thiserror = "1"
url = "2"
uuid = { version = "1", features = ["v4"] }
snowflake-jwt = { version = "0.3.0", optional = true }
glob = { version = "0.3", optional = true }
tokio = { version = "1", features = ["macros", "rt-multi-thread"] }


[dev-dependencies]
anyhow = "1"
arrow = { version = "50", features = ["prettyprint"] }
clap = { version = "4", features = ["derive"] }
pretty_env_logger = "0.5"
tokio = { version = "1.35", features = ["macros", "rt-multi-thread"] }<|MERGE_RESOLUTION|>--- conflicted
+++ resolved
@@ -12,11 +12,7 @@
 version = "0.7.0"
 
 [features]
-<<<<<<< HEAD
 default = ["cert-auth", "file"]
-=======
-default = ["cert-auth"]
->>>>>>> 31d758cb
 cert-auth = ["dep:snowflake-jwt"]
 file = ["dep:glob", "dep:object_store"]
 
