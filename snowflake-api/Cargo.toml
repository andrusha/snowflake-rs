--- conflicted
+++ resolved
@@ -12,18 +12,11 @@
 version = "0.7.0"
 
 [features]
-<<<<<<< HEAD
-default = ["cert-auth", "file"]
-cert-auth = ["dep:snowflake-jwt"]
-file = ["dep:glob", "dep:object_store"]
-
-=======
 default = ["cert-auth"]
 all = ["cert-auth", "polars"]
 cert-auth = ["dep:snowflake-jwt"]
 # support for conversion of arrow and json payloads to dataframes
 polars = ["dep:polars-core", "dep:polars-io"]
->>>>>>> ea1b9ae5
 
 [dependencies]
 arrow = "50"
@@ -32,7 +25,6 @@
 bytes = "1"
 futures = "0.3"
 log = "0.4"
-object_store = { version = "0.9", optional = true, features = ["aws"] }
 regex = "1"
 reqwest = { version = "0.11", default-features = false, features = [
     "gzip",
@@ -46,14 +38,16 @@
 thiserror = "1"
 url = "2"
 uuid = { version = "1", features = ["v4"] }
-<<<<<<< HEAD
 snowflake-jwt = { version = "0.3.0", optional = true }
-glob = { version = "0.3", optional = true }
-tokio = { version = "1", features = ["macros", "rt-multi-thread"] }
-=======
+
+# polars-support
 polars-io = { version = ">=0.32", features = ["json", "ipc_streaming"], optional = true}
 polars-core = { version = ">=0.32", optional = true}
->>>>>>> ea1b9ae5
+
+# put request support
+object_store = { version = "0.9", features = ["aws"] }
+glob = { version = "0.3"}
+tokio = { version = "1", features = ["macros", "rt-multi-thread"] }
 
 
 [dev-dependencies]
