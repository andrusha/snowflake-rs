[package]
authors = ["Andrew Korzhuev <korzhuev@andrusha.me>"]
categories = ["api-bindings", "database"]
description = "Snowflake API bindings"
documentation = "http://docs.rs/sqlite-api/"
edition = "2021"
keywords = ["api", "database", "snowflake"]
license = "Apache-2.0"
name = "snowflake-api"
readme = "README.md"
repository = "https://github.com/mycelial/snowflake-rs"
version = "0.9.0"

[features]
all = ["cert-auth", "polars"]
cert-auth = ["dep:snowflake-jwt"]
default = ["cert-auth"]
# support for conversion of arrow and json payloads to dataframes
polars = ["dep:polars-core", "dep:polars-io"]

[dependencies]
<<<<<<< HEAD
arrow = "51"
=======
arrow = "52"
>>>>>>> 81fd1f54
async-trait = "0.1"
base64 = "0.22"
bytes = "1"
futures = "0.3"
log = "0.4"
regex = "1"
reqwest = { version = "0.12", default-features = false, features = [
    "gzip",
    "json",
    "rustls-tls",
] }
reqwest-middleware = { version = "0.3", features = ["json"] }
reqwest-retry = "0.5"
serde = { version = "1", features = ["derive"] }
serde_json = "1"
snowflake-jwt = { version = "0.3", optional = true }
thiserror = "1"
url = "2"
uuid = { version = "1", features = ["v4"] }

# polars-support
polars-core = { version = ">=0.32", optional = true }
polars-io = { version = ">=0.32", features = [
    "json",
    "ipc_streaming",
], optional = true }

# put request support
glob = { version = "0.3" }
object_store = { version = "0.10", features = ["aws"] }
tokio = { version = "1", features = ["macros", "rt-multi-thread"] }

[dev-dependencies]
anyhow = "1"
<<<<<<< HEAD
arrow = { version = "51", features = ["prettyprint"] }
=======
arrow = { version = "52", features = ["prettyprint"] }
>>>>>>> 81fd1f54
clap = { version = "4", features = ["derive"] }
pretty_env_logger = "0.5"
tokio = { version = "1.35", features = ["macros", "rt-multi-thread"] }<|MERGE_RESOLUTION|>--- conflicted
+++ resolved
@@ -19,11 +19,7 @@
 polars = ["dep:polars-core", "dep:polars-io"]
 
 [dependencies]
-<<<<<<< HEAD
 arrow = "51"
-=======
-arrow = "52"
->>>>>>> 81fd1f54
 async-trait = "0.1"
 base64 = "0.22"
 bytes = "1"
@@ -58,11 +54,7 @@
 
 [dev-dependencies]
 anyhow = "1"
-<<<<<<< HEAD
 arrow = { version = "51", features = ["prettyprint"] }
-=======
-arrow = { version = "52", features = ["prettyprint"] }
->>>>>>> 81fd1f54
 clap = { version = "4", features = ["derive"] }
 pretty_env_logger = "0.5"
 tokio = { version = "1.35", features = ["macros", "rt-multi-thread"] }