--- conflicted
+++ resolved
@@ -189,14 +189,10 @@
         if put_re.is_match(sql) {
             log::info!("Detected PUT query");
 
-<<<<<<< HEAD
             #[cfg(feature = "file")]
-            return self.exec_put(sql).await.map(|_| QueryResult::Empty);
+            return self.exec_put(sql).await.map(|()| QueryResult::Empty);
             #[cfg(not(feature = "file"))]
-            Err(SnowflakeApiError::MissingFeature("file".to_string()))
-=======
-            self.exec_put(sql).await.map(|()| QueryResult::Empty)
->>>>>>> df470d66
+            return Err(SnowflakeApiError::MissingFeature("file".to_string()));
         } else {
             self.exec_arrow(sql).await
         }
