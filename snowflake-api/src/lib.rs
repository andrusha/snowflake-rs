#![doc(
    issue_tracker_base_url = "https://github.com/mycelial/snowflake-rs/issues",
    test(no_crate_inject)
)]
#![doc = include_str!("../README.md")]
#![warn(clippy::all, clippy::pedantic)]
#![allow(
clippy::must_use_candidate,
clippy::missing_errors_doc,
clippy::module_name_repetitions,
clippy::struct_field_names,
clippy::future_not_send, // This one seems like something we should eventually fix
clippy::missing_panics_doc
)]

<<<<<<< HEAD
use arrow::datatypes::ToByteSlice;
=======
use std::fmt::{Display, Formatter};
use std::io;
use std::path::Path;
use std::sync::Arc;

use arrow::error::ArrowError;
>>>>>>> ea1b9ae5
use arrow::ipc::reader::StreamReader;
use arrow::record_batch::RecordBatch;
use base64::Engine;
use bytes::{Buf, Bytes};
use futures::future::try_join_all;
use object_store::aws::AmazonS3Builder;
use regex::Regex;
use reqwest_middleware::ClientWithMiddleware;
use std::io;
use thiserror::Error;

use crate::connection::{Connection, ConnectionError};
use crate::upload_files::{get_files, upload_files_parallel, upload_files_sequential};
use responses::ExecResponse;
use session::{AuthError, Session};

use crate::connection::QueryType;
use crate::requests::ExecRequest;
<<<<<<< HEAD
#[cfg(feature = "file")]
use crate::responses::{AwsPutGetStageInfo, PutGetExecResponse, PutGetStageInfo};
#[cfg(feature = "file")]
use std::sync::Arc;
=======
use crate::responses::{
    AwsPutGetStageInfo, ExecResponseRowType, PutGetExecResponse, PutGetStageInfo, SnowflakeType,
};
>>>>>>> ea1b9ae5

pub mod connection;
#[cfg(feature = "polars")]
mod polars;
mod requests;
mod responses;
mod session;
mod upload_files;

#[derive(Error, Debug)]
pub enum SnowflakeApiError {
    #[error(transparent)]
    RequestError(#[from] ConnectionError),

    #[error(transparent)]
    AuthError(#[from] AuthError),

    #[error(transparent)]
    ResponseDeserializationError(#[from] base64::DecodeError),

    #[error(transparent)]
    ArrowError(#[from] arrow::error::ArrowError),

    #[error("S3 bucket path in PUT request is invalid: `{0}`")]
    InvalidBucketPath(String),

    #[error("Couldn't extract filename from the local path: `{0}`")]
    InvalidLocalPath(String),

    #[error(transparent)]
    LocalIoError(#[from] io::Error),

    #[error(transparent)]
    #[cfg(feature = "file")]
    ObjectStoreError(#[from] object_store::Error),

    #[error(transparent)]
    #[cfg(feature = "file")]
    ObjectStorePathError(#[from] object_store::path::Error),

    #[error(transparent)]
    #[cfg(feature = "file")]
    TokioTaskJoinError(#[from] tokio::task::JoinError),

    #[error("Snowflake API error. Code: `{0}`. Message: `{1}`")]
    ApiError(String, String),

    #[error("Snowflake API empty response could mean that query wasn't executed correctly or API call was faulty")]
    EmptyResponse,

    #[error("No usable rowsets were included in the response")]
    BrokenResponse,

    #[error("Following feature is not implemented yet: {0}")]
    Unimplemented(String),

    #[error("Unexpected API response")]
    UnexpectedResponse,

    #[error("Missing feature: {0}")]
    MissingFeature(String),
}

/// Even if Arrow is specified as a return type non-select queries
/// will return Json array of arrays: `[[42, "answer"], [43, "non-answer"]]`.
pub struct JsonResult {
    // todo: can it _only_ be a json array of arrays or something else too?
    pub value: serde_json::Value,
    /// Field ordering matches the array ordering
    pub schema: Vec<FieldSchema>,
}

impl Display for JsonResult {
    fn fmt(&self, f: &mut Formatter<'_>) -> std::fmt::Result {
        write!(f, "{}", self.value)
    }
}

/// Based on the [`ExecResponseRowType`]
pub struct FieldSchema {
    pub name: String,
    // todo: is it a good idea to expose internal response struct to the user?
    pub type_: SnowflakeType,
    pub scale: Option<i64>,
    pub precision: Option<i64>,
    pub nullable: bool,
}

impl From<ExecResponseRowType> for FieldSchema {
    fn from(value: ExecResponseRowType) -> Self {
        FieldSchema {
            name: value.name,
            type_: value.type_,
            scale: value.scale,
            precision: value.precision,
            nullable: value.nullable,
        }
    }
}

/// Container for query result.
/// Arrow is returned by-default for all SELECT statements,
/// unless there is session configuration issue or it's a different statement type.
pub enum QueryResult {
    Arrow(Vec<RecordBatch>),
    Json(JsonResult),
    Empty,
}

/// Raw query result
/// Can be transformed into [`QueryResult`]
pub enum RawQueryResult {
    /// Arrow IPC chunks
    /// see: https://arrow.apache.org/docs/format/Columnar.html#serialization-and-interprocess-communication-ipc
    Bytes(Vec<Bytes>),
    /// Json payload is deserialized,
    /// as it's already a part of REST response
    Json(JsonResult),
    Empty,
}

impl RawQueryResult {
    pub fn deserialize_arrow(self) -> Result<QueryResult, ArrowError> {
        match self {
            RawQueryResult::Bytes(bytes) => {
                Self::flat_bytes_to_batches(bytes).map(QueryResult::Arrow)
            }
            RawQueryResult::Json(j) => Ok(QueryResult::Json(j)),
            RawQueryResult::Empty => Ok(QueryResult::Empty),
        }
    }

    fn flat_bytes_to_batches(bytes: Vec<Bytes>) -> Result<Vec<RecordBatch>, ArrowError> {
        let mut res = vec![];
        for b in bytes {
            let mut batches = Self::bytes_to_batches(b)?;
            res.append(&mut batches);
        }
        Ok(res)
    }

    fn bytes_to_batches(bytes: Bytes) -> Result<Vec<RecordBatch>, ArrowError> {
        let record_batches = StreamReader::try_new_unbuffered(bytes.reader(), None)?;
        record_batches.into_iter().collect()
    }
}

pub struct AuthArgs {
    pub account_identifier: String,
    pub warehouse: Option<String>,
    pub database: Option<String>,
    pub schema: Option<String>,
    pub username: String,
    pub role: Option<String>,
    pub auth_type: AuthType,
}

pub enum AuthType {
    Password(PasswordArgs),
    Certificate(CertificateArgs),
}

pub struct PasswordArgs {
    pub password: String,
}

pub struct CertificateArgs {
    pub private_key_pem: String,
}

#[must_use]
pub struct SnowflakeApiBuilder {
    pub auth: AuthArgs,
    client: Option<ClientWithMiddleware>,
}

impl SnowflakeApiBuilder {
    pub fn new(auth: AuthArgs) -> Self {
        Self { auth, client: None }
    }

    pub fn with_client(mut self, client: ClientWithMiddleware) -> Self {
        self.client = Some(client);
        self
    }

    pub fn build(self) -> Result<SnowflakeApi, SnowflakeApiError> {
        let connection = match self.client {
            Some(client) => Arc::new(Connection::new_with_middware(client)),
            None => Arc::new(Connection::new()?),
        };

        let session = match self.auth.auth_type {
            AuthType::Password(args) => Session::password_auth(
                Arc::clone(&connection),
                &self.auth.account_identifier,
                self.auth.warehouse.as_deref(),
                self.auth.database.as_deref(),
                self.auth.schema.as_deref(),
                &self.auth.username,
                self.auth.role.as_deref(),
                &args.password,
            ),
            AuthType::Certificate(args) => Session::cert_auth(
                Arc::clone(&connection),
                &self.auth.account_identifier,
                self.auth.warehouse.as_deref(),
                self.auth.database.as_deref(),
                self.auth.schema.as_deref(),
                &self.auth.username,
                self.auth.role.as_deref(),
                &args.private_key_pem,
            ),
        };

        let account_identifier = self.auth.account_identifier.to_uppercase();

        Ok(SnowflakeApi::new(
            Arc::clone(&connection),
            session,
            account_identifier,
        ))
    }
}

/// Snowflake API, keeps connection pool and manages session for you
pub struct SnowflakeApi {
    connection: Arc<Connection>,
    session: Session,
    account_identifier: String,
    // These two fields are used for PUT requests
    // The defaults used can be found here:
    // https://docs.snowflake.com/en/sql-reference/sql/put
    max_parallel_uploads: usize,
    max_file_size_threshold: i64,
}

impl SnowflakeApi {
    /// Create a new `SnowflakeApi` object with an existing connection and session.
    pub fn new(connection: Arc<Connection>, session: Session, account_identifier: String) -> Self {
        Self {
            connection,
            session,
            account_identifier,
            max_parallel_uploads: 4,
            max_file_size_threshold: 64_000_000,
        }
    }
    /// Initialize object with password auth. Authentication happens on the first request.
    pub fn with_password_auth(
        account_identifier: &str,
        warehouse: Option<&str>,
        database: Option<&str>,
        schema: Option<&str>,
        username: &str,
        role: Option<&str>,
        password: &str,
    ) -> Result<Self, SnowflakeApiError> {
        let connection = Arc::new(Connection::new()?);

        let session = Session::password_auth(
            Arc::clone(&connection),
            account_identifier,
            warehouse,
            database,
            schema,
            username,
            role,
            password,
        );

        let account_identifier = account_identifier.to_uppercase();
        Ok(Self::new(
            Arc::clone(&connection),
            session,
            account_identifier,
        ))
    }

    /// Initialize object with private certificate auth. Authentication happens on the first request.
    pub fn with_certificate_auth(
        account_identifier: &str,
        warehouse: Option<&str>,
        database: Option<&str>,
        schema: Option<&str>,
        username: &str,
        role: Option<&str>,
        private_key_pem: &str,
    ) -> Result<Self, SnowflakeApiError> {
        let connection = Arc::new(Connection::new()?);

        let session = Session::cert_auth(
            Arc::clone(&connection),
            account_identifier,
            warehouse,
            database,
            schema,
            username,
            role,
            private_key_pem,
        );

        let account_identifier = account_identifier.to_uppercase();
        Ok(Self::new(
            Arc::clone(&connection),
            session,
            account_identifier,
        ))
    }

    /// Set the maximum number of parallel uploads for PUT requests. The default is 4.
    pub fn set_max_parallel_uploads(&mut self, max_parallel_uploads: usize) {
        self.max_parallel_uploads = max_parallel_uploads;
    }

    /// Set the maximum file size threshold parallel PUT requests. The default is 64MB.
    pub fn set_file_size_threshold(&mut self, max_file_size_threshold: i64) {
        self.max_file_size_threshold = max_file_size_threshold;
    }

    /// Closes the current session, this is necessary to clean up temporary objects (tables, functions, etc)
    /// which are Snowflake session dependent.
    /// If another request is made the new session will be initiated.
    pub async fn close_session(&mut self) -> Result<(), SnowflakeApiError> {
        self.session.close().await?;
        Ok(())
    }

    /// Execute a single query against API.
    /// If statement is PUT, then file will be uploaded to the Snowflake-managed storage
    pub async fn exec(&self, sql: &str) -> Result<QueryResult, SnowflakeApiError> {
        let raw = self.exec_raw(sql).await?;
        let res = raw.deserialize_arrow()?;
        Ok(res)
    }

    /// Executes a single query against API.
    /// If statement is PUT, then file will be uploaded to the Snowflake-managed storage
    /// Returns raw bytes in the Arrow response
    pub async fn exec_raw(&self, sql: &str) -> Result<RawQueryResult, SnowflakeApiError> {
        let put_re = Regex::new(r"(?i)^(?:/\*.*\*/\s*)*put\s+").unwrap();

        // put commands go through a different flow and result is side-effect
        if put_re.is_match(sql) {
            log::info!("Detected PUT query");

<<<<<<< HEAD
            #[cfg(feature = "file")]
            return self.exec_put(sql).await.map(|()| QueryResult::Empty);
            #[cfg(not(feature = "file"))]
            return Err(SnowflakeApiError::MissingFeature("file".to_string()));
=======
            self.exec_put(sql).await.map(|()| RawQueryResult::Empty)
        } else {
            self.exec_arrow_raw(sql).await
>>>>>>> ea1b9ae5
        }
        self.exec_arrow(sql).await
    }

    #[cfg(feature = "file")]
    async fn exec_put(&self, sql: &str) -> Result<(), SnowflakeApiError> {
        let resp = self
            .run_sql::<ExecResponse>(sql, QueryType::JsonQuery)
            .await?;
        log::debug!("Got PUT response: {:?}", resp);

        match resp {
            ExecResponse::Query(_) => Err(SnowflakeApiError::UnexpectedResponse),
            ExecResponse::PutGet(pg) => self.put(pg).await,
            ExecResponse::Error(e) => Err(SnowflakeApiError::ApiError(
                e.data.error_code,
                e.message.unwrap_or_default(),
            )),
        }
    }

    #[cfg(feature = "file")]
    async fn put(&self, resp: PutGetExecResponse) -> Result<(), SnowflakeApiError> {
        match resp.data.stage_info {
            PutGetStageInfo::Aws(info) => self.put_to_s3(&resp.data.src_locations, info).await,
            PutGetStageInfo::Azure(_) => Err(SnowflakeApiError::Unimplemented(
                "PUT local file requests for Azure".to_string(),
            )),
            PutGetStageInfo::Gcs(_) => Err(SnowflakeApiError::Unimplemented(
                "PUT local file requests for GCS".to_string(),
            )),
        }
    }

    #[cfg(feature = "file")]
    async fn put_to_s3(
        &self,
        src_locations: &[String],
        info: AwsPutGetStageInfo,
    ) -> Result<(), SnowflakeApiError> {
        // These constants are based on the snowflake website
        let (bucket_name, bucket_path) = info
            .location
            .split_once('/')
            .ok_or(SnowflakeApiError::InvalidBucketPath(info.location.clone()))?;

        let s3 = AmazonS3Builder::new()
            .with_region(info.region)
            .with_bucket_name(bucket_name)
            .with_access_key_id(info.creds.aws_key_id)
            .with_secret_access_key(info.creds.aws_secret_key)
            .with_token(info.creds.aws_token)
            .build()?;

        let s3_arc = Arc::new(s3);

        let files = get_files(src_locations, self.max_file_size_threshold);
        let bucket_path = bucket_path.to_string();
        upload_files_parallel(
            files.small_files,
            &bucket_path,
            &s3_arc,
            self.max_parallel_uploads,
        )
        .await?;
        upload_files_sequential(files.large_files, &bucket_path, &s3_arc).await?;
        Ok(())
    }

    /// Useful for debugging to get the straight query response
    #[cfg(debug_assertions)]
    pub async fn exec_response(&mut self, sql: &str) -> Result<ExecResponse, SnowflakeApiError> {
        self.run_sql::<ExecResponse>(sql, QueryType::ArrowQuery)
            .await
    }

    /// Useful for debugging to get raw JSON response
    #[cfg(debug_assertions)]
    pub async fn exec_json(&mut self, sql: &str) -> Result<serde_json::Value, SnowflakeApiError> {
        self.run_sql::<serde_json::Value>(sql, QueryType::JsonQuery)
            .await
    }

    async fn exec_arrow_raw(&self, sql: &str) -> Result<RawQueryResult, SnowflakeApiError> {
        let resp = self
            .run_sql::<ExecResponse>(sql, QueryType::ArrowQuery)
            .await?;
        log::debug!("Got query response: {:?}", resp);

        let resp = match resp {
            // processable response
            ExecResponse::Query(qr) => Ok(qr),
            ExecResponse::PutGet(_) => Err(SnowflakeApiError::UnexpectedResponse),
            ExecResponse::Error(e) => Err(SnowflakeApiError::ApiError(
                e.data.error_code,
                e.message.unwrap_or_default(),
            )),
        }?;

        // if response was empty, base64 data is empty string
        // todo: still return empty arrow batch with proper schema? (schema always included)
        if resp.data.returned == 0 {
            log::debug!("Got response with 0 rows");
            Ok(RawQueryResult::Empty)
        } else if let Some(value) = resp.data.rowset {
            log::debug!("Got JSON response");
            // NOTE: json response could be chunked too. however, go clients should receive arrow by-default,
            // unless user sets session variable to return json. This case was added for debugging and status
            // information being passed through that fields.
            Ok(RawQueryResult::Json(JsonResult {
                value,
                schema: resp.data.rowtype.into_iter().map(Into::into).collect(),
            }))
        } else if let Some(base64) = resp.data.rowset_base64 {
            // fixme: is it possible to give streaming interface?
            let mut chunks = try_join_all(resp.data.chunks.iter().map(|chunk| {
                self.connection
                    .get_chunk(&chunk.url, &resp.data.chunk_headers)
            }))
            .await?;

            // fixme: should base64 chunk go first?
            // fixme: if response is chunked is it both base64 + chunks or just chunks?
            if !base64.is_empty() {
                log::debug!("Got base64 encoded response");
                let bytes = Bytes::from(base64::engine::general_purpose::STANDARD.decode(base64)?);
                chunks.push(bytes);
            }

            Ok(RawQueryResult::Bytes(chunks))
        } else {
            Err(SnowflakeApiError::BrokenResponse)
        }
    }

    async fn run_sql<R: serde::de::DeserializeOwned>(
        &self,
        sql_text: &str,
        query_type: QueryType,
    ) -> Result<R, SnowflakeApiError> {
        log::debug!("Executing: {}", sql_text);

        let parts = self.session.get_token().await?;

        let body = ExecRequest {
            sql_text: sql_text.to_string(),
            async_exec: false,
            sequence_id: parts.sequence_id,
            is_internal: false,
        };

        let resp = self
            .connection
            .request::<R>(
                query_type,
                &self.account_identifier,
                &[],
                Some(&parts.session_token_auth_header),
                body,
            )
            .await?;

        Ok(resp)
    }
}<|MERGE_RESOLUTION|>--- conflicted
+++ resolved
@@ -13,16 +13,11 @@
 clippy::missing_panics_doc
 )]
 
-<<<<<<< HEAD
-use arrow::datatypes::ToByteSlice;
-=======
 use std::fmt::{Display, Formatter};
 use std::io;
-use std::path::Path;
 use std::sync::Arc;
 
 use arrow::error::ArrowError;
->>>>>>> ea1b9ae5
 use arrow::ipc::reader::StreamReader;
 use arrow::record_batch::RecordBatch;
 use base64::Engine;
@@ -31,26 +26,18 @@
 use object_store::aws::AmazonS3Builder;
 use regex::Regex;
 use reqwest_middleware::ClientWithMiddleware;
-use std::io;
 use thiserror::Error;
 
-use crate::connection::{Connection, ConnectionError};
-use crate::upload_files::{get_files, upload_files_parallel, upload_files_sequential};
 use responses::ExecResponse;
 use session::{AuthError, Session};
 
 use crate::connection::QueryType;
+use crate::connection::{Connection, ConnectionError};
 use crate::requests::ExecRequest;
-<<<<<<< HEAD
-#[cfg(feature = "file")]
-use crate::responses::{AwsPutGetStageInfo, PutGetExecResponse, PutGetStageInfo};
-#[cfg(feature = "file")]
-use std::sync::Arc;
-=======
 use crate::responses::{
     AwsPutGetStageInfo, ExecResponseRowType, PutGetExecResponse, PutGetStageInfo, SnowflakeType,
 };
->>>>>>> ea1b9ae5
+use crate::upload_files::{get_files, upload_files_parallel, upload_files_sequential};
 
 pub mod connection;
 #[cfg(feature = "polars")]
@@ -84,15 +71,12 @@
     LocalIoError(#[from] io::Error),
 
     #[error(transparent)]
-    #[cfg(feature = "file")]
     ObjectStoreError(#[from] object_store::Error),
 
     #[error(transparent)]
-    #[cfg(feature = "file")]
     ObjectStorePathError(#[from] object_store::path::Error),
 
     #[error(transparent)]
-    #[cfg(feature = "file")]
     TokioTaskJoinError(#[from] tokio::task::JoinError),
 
     #[error("Snowflake API error. Code: `{0}`. Message: `{1}`")]
@@ -396,22 +380,12 @@
         // put commands go through a different flow and result is side-effect
         if put_re.is_match(sql) {
             log::info!("Detected PUT query");
-
-<<<<<<< HEAD
-            #[cfg(feature = "file")]
-            return self.exec_put(sql).await.map(|()| QueryResult::Empty);
-            #[cfg(not(feature = "file"))]
-            return Err(SnowflakeApiError::MissingFeature("file".to_string()));
-=======
             self.exec_put(sql).await.map(|()| RawQueryResult::Empty)
         } else {
             self.exec_arrow_raw(sql).await
->>>>>>> ea1b9ae5
-        }
-        self.exec_arrow(sql).await
-    }
-
-    #[cfg(feature = "file")]
+        }
+    }
+
     async fn exec_put(&self, sql: &str) -> Result<(), SnowflakeApiError> {
         let resp = self
             .run_sql::<ExecResponse>(sql, QueryType::JsonQuery)
@@ -428,7 +402,6 @@
         }
     }
 
-    #[cfg(feature = "file")]
     async fn put(&self, resp: PutGetExecResponse) -> Result<(), SnowflakeApiError> {
         match resp.data.stage_info {
             PutGetStageInfo::Aws(info) => self.put_to_s3(&resp.data.src_locations, info).await,
@@ -441,7 +414,6 @@
         }
     }
 
-    #[cfg(feature = "file")]
     async fn put_to_s3(
         &self,
         src_locations: &[String],
