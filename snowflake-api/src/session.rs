--- conflicted
+++ resolved
@@ -220,11 +220,7 @@
                     if cfg!(feature = "cert-auth") {
                         self.create(self.cert_request_body()?).await
                     } else {
-<<<<<<< HEAD
-                        Err(AuthError::MissingCertificate)
-=======
                         Err(AuthError::MissingCertificate)?
->>>>>>> 31d758cb
                     }
                 }
                 AuthType::Password => {
