--- conflicted
+++ resolved
@@ -4,15 +4,9 @@
 version = "0.1.0"
 
 [dependencies]
-<<<<<<< HEAD
-anyhow = "1.0.79"
-arrow = { version = "51", features = ["prettyprint"] }
-dotenv = "0.15.0"
-=======
 anyhow = "1"
 arrow = { version = "52", features = ["prettyprint"] }
 dotenv = "0.15"
->>>>>>> 81fd1f54
 snowflake-api = { path = "../../../snowflake-api" }
 
 opentelemetry = "0.23"
