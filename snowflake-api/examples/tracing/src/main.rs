use anyhow::Result;
use arrow::util::pretty::pretty_format_batches;
use opentelemetry::global;
<<<<<<< HEAD
use opentelemetry_otlp::WithExportConfig;

use snowflake_api::connection::Connection;
use snowflake_api::{AuthArgs, QueryResult, SnowflakeApiBuilder};
use tracing_subscriber::layer::SubscriberExt;

=======
>>>>>>> 56a71d75
use opentelemetry::KeyValue;
use opentelemetry_otlp::WithExportConfig;
use opentelemetry_sdk::{runtime, trace as sdktrace, Resource};
use reqwest_middleware::Extension;
use reqwest_tracing::{OtelName, SpanBackendWithUrl};
use tracing_subscriber::layer::SubscriberExt;

use snowflake_api::connection::Connection;
use snowflake_api::{AuthArgs, QueryResult, SnowflakeApiBuilder};

#[tokio::main]
async fn main() -> Result<()> {
    let tracer = opentelemetry_otlp::new_pipeline()
        .tracing()
        .with_exporter(
            opentelemetry_otlp::new_exporter()
                .tonic()
                .with_endpoint("http://localhost:4317"),
        )
        .with_trace_config(
            sdktrace::config().with_resource(Resource::new(vec![KeyValue::new(
                opentelemetry_semantic_conventions::resource::SERVICE_NAME,
                "snowflake-rust-client-demo",
            )])),
        )
        .install_batch(runtime::Tokio)?;

    let telemetry = tracing_opentelemetry::layer().with_tracer(tracer.clone());
    let subscriber = tracing_subscriber::Registry::default().with(telemetry);
    tracing::subscriber::set_global_default(subscriber)?;

    dotenv::dotenv().ok();

<<<<<<< HEAD
    let auth_args = AuthArgs::from_env()?;
=======
>>>>>>> 56a71d75
    let mut client = Connection::default_client_builder()?;
    client = client
        .with_init(Extension(OtelName(std::borrow::Cow::Borrowed(
            "snowflake-api",
        ))))
        .with(reqwest_tracing::TracingMiddleware::<SpanBackendWithUrl>::new());

    let builder = SnowflakeApiBuilder::new(AuthArgs::from_env()?).with_client(client.build());
    let api = builder.build()?;

    run_in_span(&api).await?;

    global::shutdown_tracer_provider();

    Ok(())
}

#[tracing::instrument(name = "snowflake_api", skip(api))]
async fn run_in_span(api: &snowflake_api::SnowflakeApi) -> anyhow::Result<()> {
    let res = api.exec("select 'hello from snowflake' as col1;").await?;

    match res {
        QueryResult::Arrow(a) => {
            println!("{}", pretty_format_batches(&a).unwrap());
        }
        QueryResult::Json(j) => {
            println!("{}", j);
        }
        QueryResult::Empty => {
            println!("Query finished successfully")
        }
    }

    Ok(())
}<|MERGE_RESOLUTION|>--- conflicted
+++ resolved
@@ -1,15 +1,6 @@
 use anyhow::Result;
 use arrow::util::pretty::pretty_format_batches;
 use opentelemetry::global;
-<<<<<<< HEAD
-use opentelemetry_otlp::WithExportConfig;
-
-use snowflake_api::connection::Connection;
-use snowflake_api::{AuthArgs, QueryResult, SnowflakeApiBuilder};
-use tracing_subscriber::layer::SubscriberExt;
-
-=======
->>>>>>> 56a71d75
 use opentelemetry::KeyValue;
 use opentelemetry_otlp::WithExportConfig;
 use opentelemetry_sdk::{runtime, trace as sdktrace, Resource};
@@ -43,10 +34,6 @@
 
     dotenv::dotenv().ok();
 
-<<<<<<< HEAD
-    let auth_args = AuthArgs::from_env()?;
-=======
->>>>>>> 56a71d75
     let mut client = Connection::default_client_builder()?;
     client = client
         .with_init(Extension(OtelName(std::borrow::Cow::Borrowed(
